--- conflicted
+++ resolved
@@ -174,8 +174,6 @@
 				got := bbToString(t, rw.Body)
 				if got != expected {
 					t.Fatalf("unexpected cache result: %q; expected: %q", string(got), expected)
-<<<<<<< HEAD
-=======
 				}
 			},
 			startTLS,
@@ -208,7 +206,6 @@
 				path := fmt.Sprintf("%s/cache/%s", testDir, key.String())
 				if _, err := os.Stat(path); !os.IsNotExist(err) {
 					t.Fatalf("err while getting file %q info: %s", path, err)
->>>>>>> 75600ed2
 				}
 
 				// check refreshCacheMetrics()
