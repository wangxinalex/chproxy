package main

import (
	"github.com/prometheus/client_golang/prometheus"
)

var (
<<<<<<< HEAD
	statusCodes       *prometheus.CounterVec
	initialTimeouts   *prometheus.CounterVec
	executionTimeouts *prometheus.CounterVec
	errors            *prometheus.CounterVec
	requestSum        *prometheus.CounterVec
	requestSuccess    *prometheus.CounterVec
=======
	errors            *prometheus.CounterVec
	requestSum        *prometheus.CounterVec
	statusCodes       *prometheus.CounterVec
	requestSuccess    *prometheus.CounterVec
	initialTimeouts   *prometheus.CounterVec
	executionTimeouts *prometheus.CounterVec
>>>>>>> 37e82a27
)

func init() {
	statusCodes = prometheus.NewCounterVec(
		prometheus.CounterOpts{
			Name: "status_codes",
			Help: "Distribution by status codes counter",
		},
		[]string{"host", "code"},
	)

	initialTimeouts = prometheus.NewCounterVec(
		prometheus.CounterOpts{
			Name: "initial_timeouts",
			Help: "Number of timeouts for initial user",
		},
		[]string{"initial_user", "host"},
	)

	executionTimeouts = prometheus.NewCounterVec(
		prometheus.CounterOpts{
<<<<<<< HEAD
			Name: "request_timeouts",
			Help: "Number of timeouts",
=======
			Name: "execution_timeouts",
			Help: "Number of timeouts for execution user",
>>>>>>> 37e82a27
		},
		[]string{"execution_user", "host"},
	)

	errors = prometheus.NewCounterVec(
		prometheus.CounterOpts{
			Name: "request_errors",
			Help: "Number of errors returned by target. Including amount of timeouts",
		},
		[]string{"host", "message"},
	)

	requestSum = prometheus.NewCounterVec(
		prometheus.CounterOpts{
			Name: "request_sum",
			Help: "Total number of sent requests",
		},
		[]string{"initial_user", "execution_user", "host"},
	)

	requestSuccess = prometheus.NewCounterVec(
		prometheus.CounterOpts{
			Name: "request_success",
			Help: "Total number of sent success requests",
		},
		[]string{"initial_user", "execution_user", "host"},
	)

	prometheus.MustRegister(statusCodes, initialTimeouts, executionTimeouts, errors,
		requestSum, requestSuccess)
}<|MERGE_RESOLUTION|>--- conflicted
+++ resolved
@@ -5,21 +5,12 @@
 )
 
 var (
-<<<<<<< HEAD
-	statusCodes       *prometheus.CounterVec
-	initialTimeouts   *prometheus.CounterVec
-	executionTimeouts *prometheus.CounterVec
-	errors            *prometheus.CounterVec
-	requestSum        *prometheus.CounterVec
-	requestSuccess    *prometheus.CounterVec
-=======
 	errors            *prometheus.CounterVec
 	requestSum        *prometheus.CounterVec
 	statusCodes       *prometheus.CounterVec
 	requestSuccess    *prometheus.CounterVec
 	initialTimeouts   *prometheus.CounterVec
 	executionTimeouts *prometheus.CounterVec
->>>>>>> 37e82a27
 )
 
 func init() {
@@ -41,13 +32,8 @@
 
 	executionTimeouts = prometheus.NewCounterVec(
 		prometheus.CounterOpts{
-<<<<<<< HEAD
-			Name: "request_timeouts",
-			Help: "Number of timeouts",
-=======
 			Name: "execution_timeouts",
 			Help: "Number of timeouts for execution user",
->>>>>>> 37e82a27
 		},
 		[]string{"execution_user", "host"},
 	)
